"""
Module for implementing the sampling-based underestimators of convex functions proposed in:

- Song et al., Bounding convex relaxations of process models from below by
tractable black-box sampling, (2021), doi:10.1016/j.compchemeng.2021.107413
- Felix Bonhoff's master thesis, RWTH Aachen (2023)

These underestimators are tractable to construct and evaluate, assuming that evaluation of the original convex function has a computational cost of `O(1)`. Notation is as in the article by Song et al.
"""
module ConvexSampling

using LinearAlgebra
using Plots

export SampledData

export sample_convex_function,
    evaluate_underestimator_coeffs,
    construct_underestimator,
    evaluate_underestimator,
    evaluate_lower_bound,
    plot_underestimator

"""
Default dimensionless stepsize, for input to [`sample_convex_function`](@ref).
"""
const DEFAULT_ALPHA = 0.1

"""
A `SampledData{T}` object holds sampled values of a supplied convex function, along with associated metadata. Constructed with [`sample_convex_function`](@ref). The parameter `T` is the convex function's input type, and may take the following values:

- `T = Float64` is for univariate functions only (with domain dimension 1), and
- `T = Vector{Float64}` is for multivariate functions only (with domain dimension >= 2).

The value of `T` affects the formulas used by other methods in this package, since univariate convex functions have access to tighter sampling-based underestimators.

# Fields of `SampledData{T}`

- `xL::T`: as provided to [`sampled_convex_function`](@ref)
- `xU::T`: as provided to [`sampled_convex_function`](@ref)
- `stencil::Symbol`: as provided to [`sampled_convex_function`](@ref)
- `alpha::T`: as provided to [`sampled_convex_function`](@ref)
- `lambda::T`: as provided to [`sampled_convex_function`](@ref)
- `epsilon::Float64`: as provided to [`sampled_convex_function`](@ref)
- `iSet`: a collection that holds indices `i` for which `xU[i] > xL[i]`
- `w0::T`: center of the sampling stencil, in the domain of `f`
- `wStep::T`: contains a perturbation distance in each coordinate direction, to generate the remaining points in the sampling stencil from `w0`
- `y0::Float64 = f(w0)`
- `yPlus` and `yMinus`: contain values of `f` at points in sampling stencil other than `w0`.
"""
struct SampledData{T}
    xL::T
    xU::T
    stencil::Symbol
    alpha::T
    lambda::T
    epsilon::Float64
    iSet
    w0::T
    wStep::T
    y0::Float64
    yPlus::Vector{Float64}
    yMinus::Vector{Float64}
end

# typedefs for convenience
const UnivariateData = SampledData{Float64}
const MultivariateData = SampledData{Vector{Float64}}

"""
    data::SampledData = sample_convex_function(f, xL, xU; 
                            stencil, alpha, lambda, epsilon)

Given a convex function `f` of `n` variables in a box domain `[xL, xU]`, 
sample `f` `O(n)` times and store these samples as a [`SampledData`](@ref) object. 
This information can then be used e.g. by the following tractable methods:

- [`evaluate_underestimator_coeffs`](@ref): to compute coefficients for an affine underestimator of `f`, 
- [`construct_underestimator`](@ref): to construct this affine underestimator as a `Function`,
- [`evaluate_lower_bound`](@ref): to compute a constant lower bound of `f`.

# Inputs

In the following input descriptions, you must use `T = Float64` if `n == 1`, and `T = Vector{Float64}` if `n >= 2`. Notation is generally as by Song et al. (doi:10.1016/j.compchemeng.2021.107413).

- `f::Function`: The convex function to be sampled and underestimated, with a signature of `f(x::T) -> Float64`. This implementation cannot verify convexity; if `f` is actually nonconvex, then the corresponding calculation results will be meaningless.
- `xL::T` and `xU::T`: opposite corners of the box domain of `f`. A point `x::T` is considered to be in this domain if 
`all(xL .<= x .<= xU)`.

## Optional keyword arguments

- `stencil`: The shape of the stencil on which `f`'s domain is sampled; used only when `n>=2`. Permitted values:
    - `:compass` (default): samples `(2n+1)` points in a compass-star arrangement, as by Song et al. (doi:10.1016/j.compchemeng.2021.107413)
    - `:simplex`: samples `(n+2)` points in a simplex-star arrangement, as in Bonhoff's master's thesis (RWTH Aachen, 2023). Yields cheaper but weaker relaxations than `:compass`.
- `alpha::T`: dimensionless step length of each sampled point from stencil centre `w0`.
    Each component `alpha[i]` must satisfy `0.0 < alpha[i] <= 1.0 - lambda[i]`,
    and is set to `0.1` by default. If the step length is too small, then subtraction
    operations in finite difference formulas might cause unacceptable numerical error.
- `lambda::T`: scaled offset of the center of the sampling stencil, relative to the center of the box domain of `f`. All components of `lambda` must be between
    `(-1.0, 1.0)`, and are `0.0` by default.
- `epsilon::Float64`: an absolute error bound for evaluations of `f`. We presume that
    each numerical evaluation of `f(x)` is within `epsilon` of the true value.
    Set to `0.0` by default.
"""
function sample_convex_function(
    f::Function,
    xL::Float64,
    xU::Float64;
    stencil::Symbol = :compass,
    alpha::Float64 = DEFAULT_ALPHA,
    lambda::Float64 = 0.0,
    epsilon::Float64 = 0.0
)
    # verify consistency of inputs
    (xU > xL) ||
        throw(DomainError(:xU, "must satisfy xL < xU"))
    
    (-1.0 < lambda < 1.0) ||
        throw(DomainError(:lambda, "must satisfy -1.0 < lambda < 1.0"))
    
    (0.0 < alpha <= (1.0 - lambda)) ||
        throw(DomainError(:alpha, "must satisfy 0.0 < alpha <= (1.0 - lambda)"))

    # sample midpoint of stencil
    w0 = 0.5*(xL + xU + lambda*(xU - xL))
    y0 = f(w0)
    
    (y0 isa Float64) ||
        throw(DomainError(:f, "function's output must be Float64"))

    # sample other points in stencil
    wStep = 0.5*alpha*(xU - xL)
    yPlus = [f(w0 + wStep)]
    yMinus = [f(w0 - wStep)]

    # pack samples into a SampledData object
    return UnivariateData(
        xL, xU, stencil, alpha, lambda, epsilon, [1], w0, wStep, y0, yPlus, yMinus
    )
end

function sample_convex_function(
    f::Function,
    xL::Vector{Float64},
    xU::Vector{Float64};
    stencil::Symbol = :compass,
    alpha::Vector{Float64} = fill(DEFAULT_ALPHA, length(xL)),
    lambda::Vector{Float64} = zeros(length(xL)),
    epsilon::Float64 = 0.0
)
    # verify consistency of inputs
    (length(xL) >= 2) ||
        throw(DomainError(:xL, "a provided function of one variable must have the signature f(x::Float64) -> Float64."))
    
    (length(xL) == length(xU) == length(alpha) == length(lambda)) ||
        throw(DomainError("xL, xU, alpha, lambda", "must all have the same number of components"))
    
    all(xL .<= xU) ||
        throw(DomainError(:xU, "must satisfy xL[i] <= xU[i] for each i"))

    all(-1.0 .< lambda .< 1.0) ||
        throw(DomainError(:lambda, "must satisfy -1.0 < lambda[i] < 1.0 for each i"))

    all(0.0 .< alpha .<= (1.0 .- lambda)) ||
        throw(DomainError(:xU, "must satisfy 0.0 < alpha[i] <= (1.0 - lambda[i]) for each i"))

    # set of indices i for which xU[i] > xL[i]
    iSet = Iterators.filter(i -> (xU[i] > xL[i]), eachindex(xL))
    
    # sample midpoint of stencil
    w0 = @. 0.5*(xL + xU) + 0.5*lambda*(xU - xL)
    y0 = f(w0)
    
    (y0 isa Float64) ||
        throw(DomainError(:f, "provided function must produce Float64 outputs"))

    # sample other points in stencil
    wStep = @. 0.5*alpha*(xU - xL)
    yPlus = fill(y0, length(w0))
    if stencil == :compass
        yMinus = copy(yPlus)
    elseif stencil == :simplex
        yMinus = [f(w0 - wStep)]
    else
        throw(DomainError(:stencil, "unsupported stencil shape"))
    end
    wNew = copy(w0)
    for i in iSet
        wNew[i] = w0[i] + wStep[i]
        yPlus[i] = f(wNew)
        if stencil == :compass
            wNew[i] = w0[i] - wStep[i]
            yMinus[i] = f(wNew)
        end
        wNew[i] = w0[i]
    end

    # pack samples into a SampledData object
    return MultivariateData(
        xL, xU, stencil, alpha, lambda, epsilon, iSet, w0, wStep, y0, yPlus, yMinus
    )
end

"""
    (w0, b, c) = evaluate_underestimator_coeffs(data::SampledData)

Evaluates coefficients of an affine underestimator of a sampled convex function `f` on a specified interval domain `[xL, xU]`, based only on the sampled data generated by [`sample_convex_function`](@ref). 

Using the evaluated coefficients, if we define `fAffine(x) = c + dot(b, x - w0)`, then
`fAffine(x) <= f(x)` whenever `all(xL .<= x .<= xU)`. `b` and `w0` have the same type as `x`.

# Example (outdated)

To construct the underestimator function for the function `f` on box domain
`xL[i] <= x[i] <= xU[i]` for all `x` inputs:

```Julia
A = [25.0 24.0; 24.0 25.0]
b = [2.0; 3.0]
c = 15.0
f(x) = dot(x, A, x) + dot(b, x) + c
xL = [-1.0, -2.0]
xU = [3.0, 5.0]
evaluate_underestimator_coeffs(f, xL, xU)

# output

(w0, b, c) = ([1.0, 1.5], [123.99999999999991, 126.00000000000006], 134.125)
```
"""
function evaluate_underestimator_coeffs(data::UnivariateData)
    # unpack
    (alpha, lambda, epsilon, w0, wStep, y0, yPlus, yMinus) =
        (data.alpha, data.lambda, data.epsilon,
         data.w0, data.wStep, data.y0, data.yPlus, data.yMinus)

    # relabel for convenience
    yPos = yPlus[1]
    yNeg = yMinus[1]

    # evaluate coefficients; we already know w0
    b = (yPos - yNeg)/(2.0*wStep)
    c = 2.0*y0 - 0.5*(yPos + yNeg) - epsilon*(3.0 + (1.0 + abs(lambda))/alpha)
    # TODO: perhaps this c can be increased

    return (w0, b, c)
end

function evaluate_underestimator_coeffs(data::MultivariateData)
    # unpack
    (xL, xU, stencil, alpha, lambda, epsilon, iSet, w0, wStep, y0, yPlus, yMinus) =
        (data.xL, data.xU, data.stencil, data.alpha, data.lambda, data.epsilon,
         data.iSet, data.w0, data.wStep, data.y0, data.yPlus, data.yMinus)
    
    # evaluate coefficients; we already know w0. Formulas depend on stencil choice.
    n = length(xL)
    
    if stencil == :compass
        b = zeros(n)
        c = y0 - epsilon
        for i in iSet
            b[i] = (yPlus[i] - yMinus[i])/(2.0*wStep[i])
            c -= (1.0 + abs(lambda[i]))*(yPlus[i] + yMinus[i] - 2.0*y0 + 4.0*epsilon)/(2.0*alpha[i])
        end

    elseif stencil == :simplex
        yNeg = yMinus[1]
        ySum = sum(@. y0 - yPlus; init=0.0)
        
        sU = zeros(n)
        sL = copy(sU)
        sR = copy(sU)
        for i in iSet
            sU[i] = (yPlus[i] - y0)/wStep[i]
            sL[i] = (yPlus[i] - yNeg + ySum)/wStep[i]
            sR[i] = (yNeg - y0 - ySum + 4.0*epsilon*n)/(2.0*wStep[i])
        end
        
        b = 0.5*(sU + sL)

        c = y0 - epsilon - 0.5*sum(@. (1.0 + abs(lambda))*sR*(xU - xL); init=0.0)
        
    else
        throw(DomainError(:stencil, "unsupported stencil shape"))
    end
    
    return (w0, b, c)
end

"""
    fAffine = construct_underestimator(data::SampledData)

Same as [`evaluate_underestimator_coeffs`](@ref), but instead returns the underestimator as the function:
```julia
fAffine(x) = c + dot(b, x - w0)
```
With `f` denoting the originally sampled function, it then holds that `fAffine(x) <= f(x)` 
whenever `all(xL .<= x .<= xU)`.

# Example (outdated)
To construct the underestimator function for the function `f` on box domain
`xL[i] <= x[i] <= xU[i]` for all `x` inputs:

```Julia
A = [25.0 24.0; 24.0 25.0]
b = [2.0; 3.0]
c = 15.0
f(x) = dot(x, A, x) + dot(b, x) + c
xL = [-1.0, -2.0]
xU = [3.0, 5.0]
fAffine(x) = construct_underestimator(f, xL, xU)
```
"""
function construct_underestimator(data::SampledData{T}) where T
    (w0, b, c) = evaluate_underestimator_coeffs(data)
    return x::T -> c + dot(b, x - w0)
end

"""
    yOut = evaluate_underestimator(data::SampledData, xIn)

Same as [`evaluate_underestimator_coeffs`](@ref), but instead returns the underestimator value `yOut = c + dot(b, xIn - w0)`. Useful when the constructed underestimator will be evaluated only at one domain point.

# Example (outdated)

```Julia
A = [25.0 24.0; 24.0 25.0]
b = [2.0; 3.0]
c = 15.0
f(x) = dot(x, A, x) + dot(b, x) + c
xL = [-1.0, -2.0]
xU = [3.0, 5.0]
evaluate_underestimator(f, xL, xU, [2.0, 2.0])

# output

321.12499999999994
```
"""
function evaluate_underestimator(data::SampledData{T}, xIn::T) where T
    (w0, b, c) = evaluate_underestimator_coeffs(data)
    return c + dot(b, xIn - w0)
end

"""
    fL = evaluate_lower_bound(data::SampledData)

Compute a lower bound on a convex function `f` sampled by [`sample_convex_function`](@ref),
so that `f(x) >= fL` whenenver `all(xL .<= x .<= xU)`.

# Example (outdated)

```Julia
A = [25.0 24.0; 24.0 25.0]
b = [2.0; 3.0]
c = 15.0
f(x) = dot(x, A, x) + dot(b, x) + c
xL = [-1.0, -2.0]
xU = [3.0, 5.0]
eval_sampling_lower_bound(f, xL, xU)

# output

-554.875
```
"""
function evaluate_lower_bound(data::UnivariateData)
    # unpack
    (alpha, lambda, epsilon, y0, yPlus, yMinus) =
        (data.alpha, data.lambda, data.epsilon, data.y0, data.yPlus, data.yMinus)
    
    # relabel for convenience
    yPos = yPlus[1]
    yNeg = yMinus[1]

    # evaluate lower bound candidates, then choose the lowest of these
    fLCandidates = Vector{Float64}(undef, 4)
    
    fLCandidates[1] = 2.0*y0 - yPos - 3.0*epsilon
    
    fLCandidates[2] = 2.0*y0 - yNeg - 3.0*epsilon
    
    fLCandidates[3] = y0 + ((1.0 - lambda)/alpha)*(yPos - y0) -
        epsilon*(1.0 - lambda + abs(alpha + lambda - 1.0))/alpha
    
    fLCandidates[4] = y0 + ((1.0 + lambda)/alpha)*(yNeg - y0) -
        epsilon*(1.0 + lambda + abs(alpha - lambda - 1.0))/alpha

    return minimum(fLCandidates)
end

function evaluate_lower_bound(data::MultivariateData)
    # unpack
    (xL, xU, stencil, alpha, lambda, epsilon, iSet, w0, wStep, y0, yPlus, yMinus) =
        (data.xL, data.xU, data.stencil, data.alpha, data.lambda, data.epsilon,
         data.iSet, data.w0, data.wStep, data.y0, data.yPlus, data.yMinus)
    
    # initialize at center of sampling stencil
    fL = y0 - epsilon

    # incorporate info from remaining samples in stencil
    if stencil == :compass
        for i in iSet
            fL -= (1.0 + lambda[i])*(max(yPlus[i], yMinus[i]) - y0 + 2.0*epsilon)/alpha[i]
        end
        
    elseif stencil == :simplex
        yNeg = yMinus[1]
        ySum = sum(@. y0 - yPlus; init=0.0)
        n = length(xL)

        for i in iSet
            fL -= (1.0 + lambda[i])*
                    (max(yPlus[i], yNeg + y0 - yPlus[i] - ySum) - y0 + 2.0*epsilon*n)/alpha[i]
        end

    else
        throw(DomainError(:stencil, "unsupported stencil shape"))
    end
    
    return fL
end

# TODO: update these plotting functions
"""
    plot_sampling_underestimator(args...; kwargs...)

Plot (1) function, `f`, (2) affine underestimator, `fAffine`, and (3) lower bound `fL`
on the box domain `[xL, xU]`. 

See [`eval_sampling_underestimator_coeffs`](@ref) for more details on function inputs.

# Additional Keywords
- `plot3DStyle::Vector`: sets the plot style (ex. wireframe, surface, etc.)
    of each individual plot component in the set order:
    (1) lower bound, (2) affine under-estimator, (3) convex function.
    Default value: [surface!, wireframe!, surface]
- `fEvalResolution::Int64`: number of mesh rows per domain dimension in the resulting plot.
    Default value: `10`

# Notes
- `f` must be a function of either 1 or 2 variables and must take a `Vector{Float64}` input.
- The produced graph may be stored to a variable and later retrieved with @show.

"""
function plot_underestimator(
    data::UnivariateData,
    f::Function;
    nMeshPoints::Int = 10
)
<<<<<<< HEAD
    if any(xL .>= xU)
        throw(DomainError("xL and xU", "for plotting, we must have xU[i] > xL[i] for each i"))
    end

    n = length(xL)
    #set function definition to speed up computational time:
    affineFunc = construct_sampling_underestimator(f, xL, xU;
                                                   samplingPolicy, alpha, lambda, epsilon)
    #calculate scalar values:
    w0, y0, wStep, yPlus, yMinus = sample_convex_function(f, xL, xU;
                                                          samplingPolicy, alpha, lambda, epsilon)
    fL = eval_sampling_lower_bound(f, xL, xU;
                                   samplingPolicy, alpha, lambda, epsilon)

    if n == 1
        #sampled points on univariate functions are collinear, so range of points
        #is also univariate:
        xMesh = range(xL[1], xU[1], fEvalResolution)
        yMeshF = zeros(fEvalResolution,1) #to collect function evaluations
        yMeshAffine = zeros(fEvalResolution,1) #to collect affine underestimator evaluations
        for (i, xI) in enumerate(xMesh)
            yMeshF[i] = f(xI)
            yMeshAffine[i] = affineFunc([xI])
        end #for

        #to plot along 2 dimensions:
        plot(xMesh, yMeshF, label = "Function", xlabel = "x axis", ylabel = "y axis")
        plot!(xMesh, yMeshAffine, label = "Affine underestimator")
        plot!(xMesh, fill!(yMeshF,fL), label = "Lower bound")
        scatter!([w0; w0 + wStep; w0 - wStep], [y0; yPlus; yMinus], label = "Sampled points")

    elseif n == 2
        #for higher dimension functions, a meshgrid of points is required
        #as function and affine accuracy may differ, each require individual meshgrids
        x1range = range(xL[1], xU[1], fEvalResolution)
        x2range = range(xL[2], xU[2], fEvalResolution)
        yMeshF = zeros(length(x1range),length(x2range)) #to collect function evaluations
        yMeshAffine = zeros(length(x1range),length(x2range)) #to collect affine underestimator evaluations
        for (i, x1) in enumerate(x1range)
            for (j, x2) in enumerate(x2range)
                yMeshF[i,j] = f([x1, x2])
                yMeshAffine[i,j] = affineFunc([x1, x2])
            end #for
        end #for

        #to plot along 3 dimensions:
        plot3DStyle[3](x1range, x2range,
                       fill(fL, length(x1range), length(x2range)),
                       label = "Lower bound", c=:PRGn_3)
        plot3DStyle[2](x1range, x2range, yMeshAffine,
                       label = "Affine underestimator", c=:grays)
        colorBar = true
        if plot3DStyle[1] == wireframe!
            colorBar = false
        end #if
        plot3DStyle[1](x1range, x2range, yMeshF, colorbar=colorBar,
                       title="From top to bottom: (1) Original function,
                (2) Affine underestimator, and (3) Lower bound",
                       titlefontsize=10, xlabel = "x₁", ylabel = "x₂",
                       zlabel = "y", label = "Function", c=:dense)
        wPlus = w0 .+ diagm(wStep)
        if samplingPolicy == SAMPLE_COMPASS_STAR
            wMinus= w0 .- diagm(wStep)
        elseif samplingPolicy == SAMPLE_SIMPLEX_STAR
            wMinus = w0 - wStep
        end #if
        scatter!([w0[1]; wPlus[1,:]; wMinus[1,:]],
                 [w0[2]; wPlus[2,:]; wMinus[2,:]],
                 [y0; yPlus; yMinus],
                 c=:purple, legend=false)
    else
        throw(DomainError(:f, "domain dimension must be 1 or 2"))
    end #if
end #function
=======
    # unpack
    (xL, xU, w0, wStep, y0, yPlus, yMinus) =
        (data.xL, data.xU, data.w0, data.wStep, data.y0, data.yPlus, data.yMinus)

    # evaluate f and its underestimators
    fAffine = construct_underestimator(data)
    fL = evaluate_lower_bound(data)
    
    xMesh = range(xL, xU, length=nMeshPoints)
    yMeshF = f.(xMesh)
    yMeshAffine = fAffine.(xMesh)

    # build plot
    plot(xMesh, yMeshF, label = "f", xlabel = "x", ylabel = "y")
    plot!(xMesh, yMeshAffine, label = "affine relaxation")
    plot!(xMesh, fill(fL, length(xMesh)), label = "lower bound")
    scatter!([w0; w0 + wStep; w0 - wStep], [y0; yPlus[1]; yMinus[1]], label = "sampled points")
end
>>>>>>> d1a0ac7a

function plot_underestimator(
    data::MultivariateData,
    f::Function;
    nMeshPoints::Int = 10,
    plotStyle::Vector = [surface!, wireframe!, surface]
)
    # unpack
    (xL, xU, stencil, w0, wStep, y0, yPlus, yMinus) =
        (data.xL, data.xU, data.stencil, data.w0, data.wStep, data.y0, data.yPlus, data.yMinus)

    # additional restrictions for plotting
    (length(xL) == 2) ||
        throw(DomainError(:f, "only functions of 1 or 2 variables can be plotted"))
    
    all(xL .< xU) ||
        throw(DomainError(:xU, "must be strictly .> xL for plotting"))

    # evaluate f and its underestimators
    fAffine = construct_underestimator(data)
    fL = evaluate_lower_bound(data)
    
    x1Mesh = range(xL[1], xU[1], length=nMeshPoints)
    x2Mesh = range(xL[2], xU[2], length=nMeshPoints)
    yMeshF = [f([x1, x2]) for x1 in x1Mesh, x2 in x2Mesh]
    yMeshAffine = [fAffine([x1, x2]) for x1 in x1Mesh, x2 in x2Mesh]

    # build plot
    plotStyle[3](x1Mesh, x2Mesh,
                   fill(fL, length(x1Mesh), length(x2Mesh)),
                   label = "lower bound", c=:PRGn_3)
    
    plotStyle[2](x1Mesh, x2Mesh, yMeshAffine,
                   label = "affine relaxation", c=:grays)
    
    if plotStyle[1] == wireframe!
        colorBar = false
    else
        colorBar = true
    end
    plotStyle[1](x1Mesh, x2Mesh, yMeshF, colorbar=colorBar,
                   title="From top to bottom: (1) original function,
                    (2) affine underestimator, and (3) lower bound",
                   titlefontsize=10, xlabel = "x₁", ylabel = "x₂",
                   zlabel = "y", label = "f", c=:dense)

    wPlus = w0 .+ diagm(wStep)
    if stencil == :compass
        wMinus = w0 .- diagm(wStep)
    elseif stencil == :simplex
        wMinus = w0 - wStep
    end
    scatter!([w0[1]; wPlus[1,:]; wMinus[1,:]],
             [w0[2]; wPlus[2,:]; wMinus[2,:]],
             [y0; yPlus; yMinus],
             c=:purple, legend=false)
end

end #module<|MERGE_RESOLUTION|>--- conflicted
+++ resolved
@@ -448,82 +448,10 @@
     f::Function;
     nMeshPoints::Int = 10
 )
-<<<<<<< HEAD
     if any(xL .>= xU)
         throw(DomainError("xL and xU", "for plotting, we must have xU[i] > xL[i] for each i"))
     end
 
-    n = length(xL)
-    #set function definition to speed up computational time:
-    affineFunc = construct_sampling_underestimator(f, xL, xU;
-                                                   samplingPolicy, alpha, lambda, epsilon)
-    #calculate scalar values:
-    w0, y0, wStep, yPlus, yMinus = sample_convex_function(f, xL, xU;
-                                                          samplingPolicy, alpha, lambda, epsilon)
-    fL = eval_sampling_lower_bound(f, xL, xU;
-                                   samplingPolicy, alpha, lambda, epsilon)
-
-    if n == 1
-        #sampled points on univariate functions are collinear, so range of points
-        #is also univariate:
-        xMesh = range(xL[1], xU[1], fEvalResolution)
-        yMeshF = zeros(fEvalResolution,1) #to collect function evaluations
-        yMeshAffine = zeros(fEvalResolution,1) #to collect affine underestimator evaluations
-        for (i, xI) in enumerate(xMesh)
-            yMeshF[i] = f(xI)
-            yMeshAffine[i] = affineFunc([xI])
-        end #for
-
-        #to plot along 2 dimensions:
-        plot(xMesh, yMeshF, label = "Function", xlabel = "x axis", ylabel = "y axis")
-        plot!(xMesh, yMeshAffine, label = "Affine underestimator")
-        plot!(xMesh, fill!(yMeshF,fL), label = "Lower bound")
-        scatter!([w0; w0 + wStep; w0 - wStep], [y0; yPlus; yMinus], label = "Sampled points")
-
-    elseif n == 2
-        #for higher dimension functions, a meshgrid of points is required
-        #as function and affine accuracy may differ, each require individual meshgrids
-        x1range = range(xL[1], xU[1], fEvalResolution)
-        x2range = range(xL[2], xU[2], fEvalResolution)
-        yMeshF = zeros(length(x1range),length(x2range)) #to collect function evaluations
-        yMeshAffine = zeros(length(x1range),length(x2range)) #to collect affine underestimator evaluations
-        for (i, x1) in enumerate(x1range)
-            for (j, x2) in enumerate(x2range)
-                yMeshF[i,j] = f([x1, x2])
-                yMeshAffine[i,j] = affineFunc([x1, x2])
-            end #for
-        end #for
-
-        #to plot along 3 dimensions:
-        plot3DStyle[3](x1range, x2range,
-                       fill(fL, length(x1range), length(x2range)),
-                       label = "Lower bound", c=:PRGn_3)
-        plot3DStyle[2](x1range, x2range, yMeshAffine,
-                       label = "Affine underestimator", c=:grays)
-        colorBar = true
-        if plot3DStyle[1] == wireframe!
-            colorBar = false
-        end #if
-        plot3DStyle[1](x1range, x2range, yMeshF, colorbar=colorBar,
-                       title="From top to bottom: (1) Original function,
-                (2) Affine underestimator, and (3) Lower bound",
-                       titlefontsize=10, xlabel = "x₁", ylabel = "x₂",
-                       zlabel = "y", label = "Function", c=:dense)
-        wPlus = w0 .+ diagm(wStep)
-        if samplingPolicy == SAMPLE_COMPASS_STAR
-            wMinus= w0 .- diagm(wStep)
-        elseif samplingPolicy == SAMPLE_SIMPLEX_STAR
-            wMinus = w0 - wStep
-        end #if
-        scatter!([w0[1]; wPlus[1,:]; wMinus[1,:]],
-                 [w0[2]; wPlus[2,:]; wMinus[2,:]],
-                 [y0; yPlus; yMinus],
-                 c=:purple, legend=false)
-    else
-        throw(DomainError(:f, "domain dimension must be 1 or 2"))
-    end #if
-end #function
-=======
     # unpack
     (xL, xU, w0, wStep, y0, yPlus, yMinus) =
         (data.xL, data.xU, data.w0, data.wStep, data.y0, data.yPlus, data.yMinus)
@@ -542,7 +470,6 @@
     plot!(xMesh, fill(fL, length(xMesh)), label = "lower bound")
     scatter!([w0; w0 + wStep; w0 - wStep], [y0; yPlus[1]; yMinus[1]], label = "sampled points")
 end
->>>>>>> d1a0ac7a
 
 function plot_underestimator(
     data::MultivariateData,
